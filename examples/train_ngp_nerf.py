--- conflicted
+++ resolved
@@ -194,15 +194,9 @@
         contraction_type = ContractionType.UN_BOUNDED_SPHERE
         # contraction_type = ContractionType.UN_BOUNDED_TANH
         scene_aabb = None
-<<<<<<< HEAD
-        near_plane = 0.2
-        far_plane = 1e2
-        render_step_size = 1e-2
-=======
         near_plane = 0.02
         far_plane = 100
         render_step_size = 1e-3
->>>>>>> 82720606
         alpha_thre = 1e-2
         # alpha_thre = 0.0
     else:
